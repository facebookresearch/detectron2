#!/usr/bin/env python
# Copyright (c) Facebook, Inc. and its affiliates. All Rights Reserved

import glob
import os
import shutil
from os import path
from setuptools import find_packages, setup
from typing import List
import torch
from torch.utils.cpp_extension import CUDA_HOME, CppExtension, CUDAExtension

torch_ver = [int(x) for x in torch.__version__.split(".")[:2]]
assert torch_ver >= [1, 3], "Requires PyTorch >= 1.3"


def get_version():
    init_py_path = path.join(path.abspath(path.dirname(__file__)), "detectron2", "__init__.py")
    init_py = open(init_py_path, "r").readlines()
    version_line = [l.strip() for l in init_py if l.startswith("__version__")][0]
    version = version_line.split("=")[-1].strip().strip("'\"")

    # Used by CI to build nightly packages. Users should never use it.
    # To build a nightly wheel, run:
    # FORCE_CUDA=1 BUILD_NIGHTLY=1 TORCH_CUDA_ARCH_LIST=All python setup.py bdist_wheel
    if os.getenv("BUILD_NIGHTLY", "0") == "1":
        from datetime import datetime

        date_str = datetime.today().strftime("%y%m%d")
        version = version + ".dev" + date_str

        new_init_py = [l for l in init_py if not l.startswith("__version__")]
        new_init_py.append('__version__ = "{}"\n'.format(version))
        with open(init_py_path, "w") as f:
            f.write("".join(new_init_py))
    return version


def get_extensions():
    this_dir = path.dirname(path.abspath(__file__))
    extensions_dir = path.join(this_dir, "detectron2", "layers", "csrc")

    main_source = path.join(extensions_dir, "vision.cpp")
    sources = glob.glob(path.join(extensions_dir, "**", "*.cpp"))
    source_cuda = glob.glob(path.join(extensions_dir, "**", "*.cu")) + glob.glob(
        path.join(extensions_dir, "*.cu")
    )

    sources = [main_source] + sources
    extension = CppExtension

    extra_compile_args = {"cxx": []}
    define_macros = []

    if (torch.cuda.is_available() and CUDA_HOME is not None) or os.getenv("FORCE_CUDA", "0") == "1":
        extension = CUDAExtension
        sources += source_cuda
        define_macros += [("WITH_CUDA", None)]
        extra_compile_args["nvcc"] = [
            "-DCUDA_HAS_FP16=1",
            "-D__CUDA_NO_HALF_OPERATORS__",
            "-D__CUDA_NO_HALF_CONVERSIONS__",
            "-D__CUDA_NO_HALF2_OPERATORS__",
        ]

        # It's better if pytorch can do this by default ..
        CC = os.environ.get("CC", None)
        if CC is not None:
            extra_compile_args["nvcc"].append("-ccbin={}".format(CC))

    include_dirs = [extensions_dir]

    ext_modules = [
        extension(
            "detectron2._C",
            sources,
            include_dirs=include_dirs,
            define_macros=define_macros,
            extra_compile_args=extra_compile_args,
        )
    ]

    return ext_modules


def get_model_zoo_configs() -> List[str]:
    """
    Return a list of configs to include in package for model zoo. Copy over these configs inside
    detectron2/model_zoo.
    """

    # Use absolute paths while symlinking.
    source_configs_dir = path.join(path.dirname(path.realpath(__file__)), "configs")
    destination = path.join(
        path.dirname(path.realpath(__file__)), "detectron2", "model_zoo", "configs"
    )
    # Symlink the config directory inside package to have a cleaner pip install.
    if path.exists(destination):
        # Remove stale symlink/directory from a previous build.
        if path.islink(destination):
            os.unlink(destination)
        else:
            shutil.rmtree(destination)

    try:
        os.symlink(source_configs_dir, destination)
    except OSError:
        # Fall back to copying if symlink fails: ex. on Windows.
        shutil.copytree(source_configs_dir, destination)

    config_paths = glob.glob("configs/**/*.yaml", recursive=True)
    return config_paths


setup(
    name="detectron2",
    version=get_version(),
    author="FAIR",
    url="https://github.com/facebookresearch/detectron2",
    description="Detectron2 is FAIR's next-generation research "
    "platform for object detection and segmentation.",
    packages=find_packages(exclude=("configs", "tests")),
    package_data={"detectron2.model_zoo": get_model_zoo_configs()},
    python_requires=">=3.6",
    install_requires=[
        "termcolor>=1.1",
<<<<<<< HEAD
        "torchvision==0.4.2",
        "torch==1.3.1",
        "Pillow>=6.0",
=======
        "Pillow==6.2.2",  # torchvision currently does not work with Pillow 7
>>>>>>> 5e2a6f62
        "yacs>=0.1.6",
        "tabulate",
        "cloudpickle",
        "matplotlib",
        "tqdm>4.29.0",
        "tensorboard",
        "fvcore",
    ],
    extras_require={"all": ["shapely", "psutil"], "dev": ["flake8", "isort", "black==19.3b0"]},
    ext_modules=get_extensions(),
    cmdclass={"build_ext": torch.utils.cpp_extension.BuildExtension},
)<|MERGE_RESOLUTION|>--- conflicted
+++ resolved
@@ -124,13 +124,9 @@
     python_requires=">=3.6",
     install_requires=[
         "termcolor>=1.1",
-<<<<<<< HEAD
+        "Pillow==6.2.2",  # torchvision currently does not work with Pillow 7
         "torchvision==0.4.2",
         "torch==1.3.1",
-        "Pillow>=6.0",
-=======
-        "Pillow==6.2.2",  # torchvision currently does not work with Pillow 7
->>>>>>> 5e2a6f62
         "yacs>=0.1.6",
         "tabulate",
         "cloudpickle",
