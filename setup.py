#!/usr/bin/env python
# Copyright (c) Facebook, Inc. and its affiliates.

import glob
import os
import shutil
from os import path
from setuptools import find_packages, setup
from typing import List
import torch
from torch.utils.cpp_extension import CUDA_HOME, CppExtension, CUDAExtension

torch_ver = [int(x) for x in torch.__version__.split(".")[:2]]
assert torch_ver >= [1, 8], "Requires PyTorch >= 1.8"


def get_version():
    init_py_path = path.join(path.abspath(path.dirname(__file__)), "detectron2", "__init__.py")
    init_py = open(init_py_path, "r").readlines()
    version_line = [l.strip() for l in init_py if l.startswith("__version__")][0]
    version = version_line.split("=")[-1].strip().strip("'\"")

    # The following is used to build release packages.
    # Users should never use it.
    suffix = os.getenv("D2_VERSION_SUFFIX", "")
    version = version + suffix
    if os.getenv("BUILD_NIGHTLY", "0") == "1":
        from datetime import datetime

        date_str = datetime.today().strftime("%y%m%d")
        version = version + ".dev" + date_str

        new_init_py = [l for l in init_py if not l.startswith("__version__")]
        new_init_py.append('__version__ = "{}"\n'.format(version))
        with open(init_py_path, "w") as f:
            f.write("".join(new_init_py))
    return version


def get_extensions():
    this_dir = path.dirname(path.abspath(__file__))
    extensions_dir = path.join(this_dir, "detectron2", "layers", "csrc")

    main_source = path.join(extensions_dir, "vision.cpp")
    sources = glob.glob(path.join(extensions_dir, "**", "*.cpp"))

    from torch.utils.cpp_extension import ROCM_HOME

    is_rocm_pytorch = (
        True if ((torch.version.hip is not None) and (ROCM_HOME is not None)) else False
    )
    if is_rocm_pytorch:
        assert torch_ver >= [1, 8], "ROCM support requires PyTorch >= 1.8!"

    # common code between cuda and rocm platforms, for hipify version [1,0,0] and later.
    source_cuda = glob.glob(path.join(extensions_dir, "**", "*.cu")) + glob.glob(
        path.join(extensions_dir, "*.cu")
    )
    sources = [main_source] + sources

    extension = CppExtension

    extra_compile_args = {"cxx": []}
    define_macros = []

    if (torch.cuda.is_available() and ((CUDA_HOME is not None) or is_rocm_pytorch)) or os.getenv(
        "FORCE_CUDA", "0"
    ) == "1":
        extension = CUDAExtension
        sources += source_cuda

        if not is_rocm_pytorch:
            define_macros += [("WITH_CUDA", None)]
            extra_compile_args["nvcc"] = [
                "-O3",
                "-DCUDA_HAS_FP16=1",
                "-D__CUDA_NO_HALF_OPERATORS__",
                "-D__CUDA_NO_HALF_CONVERSIONS__",
                "-D__CUDA_NO_HALF2_OPERATORS__",
            ]
        else:
            define_macros += [("WITH_HIP", None)]
            extra_compile_args["nvcc"] = []

        if torch_ver < [1, 7]:
            # supported by https://github.com/pytorch/pytorch/pull/43931
            CC = os.environ.get("CC", None)
            if CC is not None:
                extra_compile_args["nvcc"].append("-ccbin={}".format(CC))

    include_dirs = [extensions_dir]

    ext_modules = [
        extension(
            "detectron2._C",
            sources,
            include_dirs=include_dirs,
            define_macros=define_macros,
            extra_compile_args=extra_compile_args,
        )
    ]

    return ext_modules


def get_model_zoo_configs() -> List[str]:
    """
    Return a list of configs to include in package for model zoo. Copy over these configs inside
    detectron2/model_zoo.
    """

    # Use absolute paths while symlinking.
    source_configs_dir = path.join(path.dirname(path.realpath(__file__)), "configs")
    destination = path.join(
        path.dirname(path.realpath(__file__)), "detectron2", "model_zoo", "configs"
    )
    # Symlink the config directory inside package to have a cleaner pip install.

    # Remove stale symlink/directory from a previous build.
    if path.exists(source_configs_dir):
        if path.islink(destination):
            os.unlink(destination)
        elif path.isdir(destination):
            shutil.rmtree(destination)

    if not path.exists(destination):
        try:
            os.symlink(source_configs_dir, destination)
        except OSError:
            # Fall back to copying if symlink fails: ex. on Windows.
            shutil.copytree(source_configs_dir, destination)

    config_paths = glob.glob("configs/**/*.yaml", recursive=True) + glob.glob(
        "configs/**/*.py", recursive=True
    )
    return config_paths


# For projects that are relative small and provide features that are very close
# to detectron2's core functionalities, we install them under detectron2.projects
PROJECTS = {
    "detectron2.projects.point_rend": "projects/PointRend/point_rend",
    "detectron2.projects.deeplab": "projects/DeepLab/deeplab",
    "detectron2.projects.panoptic_deeplab": "projects/Panoptic-DeepLab/panoptic_deeplab",
}

setup(
    name="detectron2",
    version=get_version(),
    author="FAIR",
    url="https://github.com/facebookresearch/detectron2",
    description="Detectron2 is FAIR's next-generation research "
    "platform for object detection and segmentation.",
    packages=find_packages(exclude=("configs", "tests*")) + list(PROJECTS.keys()),
    package_dir=PROJECTS,
    package_data={"detectron2.model_zoo": get_model_zoo_configs()},
    python_requires=">=3.6",
    install_requires=[
        # These dependencies are not pure-python.
        # In general, avoid adding more dependencies like them because they are not
        # guaranteed to be installable by `pip install` on all platforms.
        # To tell if a package is pure-python, go to https://pypi.org/project/{name}/#files
        "Pillow>=7.1",  # or use pillow-simd for better performance
        "matplotlib",  # TODO move it to optional after we add opencv visualization
        "pycocotools>=2.0.2",  # corresponds to https://github.com/ppwwyyxx/cocoapi
        # Do not add opencv here. Just like pytorch, user should install
        # opencv themselves, preferrably by OS's package manager, or by
        # choosing the proper pypi package name at https://github.com/skvark/opencv-python
        # The following are pure-python dependencies that should be easily installable
        "termcolor>=1.1",
        "yacs>=0.1.8",
        "tabulate",
        "cloudpickle",
        "tqdm>4.29.0",
        "tensorboard",
        # Lock version of fvcore/iopath because they may have breaking changes
        # NOTE: when updating fvcore/iopath version, make sure fvcore depends
        # on compatible version of iopath.
        "fvcore>=0.1.5,<0.1.6",  # required like this to make it pip installable
        "iopath>=0.1.7,<0.1.10",
        "future",  # used by caffe2
        "pydot",  # used to save caffe2 SVGs
        "dataclasses; python_version<'3.7'",
        "omegaconf>=2.1",
        "hydra-core>=1.1",
<<<<<<< HEAD
        "black",
=======
        "black==22.3.0",
        "timm",
        "fairscale",
>>>>>>> c9cf7c91
        # If a new dependency is required at import time (in addition to runtime), it
        # probably needs to exist in docs/requirements.txt, or as a mock in docs/conf.py
    ],
    extras_require={
        # optional dependencies, required by some features
        "all": [
            "scipy>1.5.1",
            "shapely",
            "pygments>=2.2",
            "psutil",
            "panopticapi @ https://github.com/cocodataset/panopticapi/archive/master.zip",
        ],
        # dev dependencies. Install them by `pip install 'detectron2[dev]'`
        "dev": [
            "flake8==3.8.1",
            "isort==4.3.21",
            "flake8-bugbear",
            "flake8-comprehensions",
            "black==22.3.0",
        ],
    },
    ext_modules=get_extensions(),
    cmdclass={"build_ext": torch.utils.cpp_extension.BuildExtension},
)<|MERGE_RESOLUTION|>--- conflicted
+++ resolved
@@ -183,13 +183,9 @@
         "dataclasses; python_version<'3.7'",
         "omegaconf>=2.1",
         "hydra-core>=1.1",
-<<<<<<< HEAD
         "black",
-=======
-        "black==22.3.0",
         "timm",
         "fairscale",
->>>>>>> c9cf7c91
         # If a new dependency is required at import time (in addition to runtime), it
         # probably needs to exist in docs/requirements.txt, or as a mock in docs/conf.py
     ],
