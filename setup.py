--- conflicted
+++ resolved
@@ -183,12 +183,7 @@
         "dataclasses; python_version<'3.7'",
         "omegaconf>=2.1",
         "hydra-core>=1.1",
-<<<<<<< HEAD
-        "black==21.4b2",
-=======
         "black==22.3.0",
-        "scipy>1.5.1",
->>>>>>> 45b3fcea
         # If a new dependency is required at import time (in addition to runtime), it
         # probably needs to exist in docs/requirements.txt, or as a mock in docs/conf.py
     ],
