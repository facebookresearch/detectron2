# Copyright (c) Facebook, Inc. and its affiliates.

import random
from typing import Optional, Tuple
import torch
from torch.nn import functional as F

from detectron2.config import CfgNode
from detectron2.structures import Instances

from densepose.converters.base import IntTupleBox

from .densepose_cse_base import DensePoseCSEBaseSampler


class DensePoseCSEConfidenceBasedSampler(DensePoseCSEBaseSampler):
    """
    Samples DensePose data from DensePose predictions.
    Samples for each class are drawn using confidence value estimates.
    """

    def __init__(
        self,
        cfg: CfgNode,
        use_gt_categories: bool,
        embedder: torch.nn.Module,
        confidence_channel: str,
        count_per_class: int = 8,
        search_count_multiplier: Optional[float] = None,
        search_proportion: Optional[float] = None,
    ):
        """
        Constructor

        Args:
          cfg (CfgNode): the config of the model
          embedder (torch.nn.Module): necessary to compute mesh vertex embeddings
          confidence_channel (str): confidence channel to use for sampling;
            possible values:
              "coarse_segm_confidence": confidences for coarse segmentation
            (default: "coarse_segm_confidence")
          count_per_class (int): the sampler produces at most `count_per_class`
              samples for each category (default: 8)
          search_count_multiplier (float or None): if not None, the total number
              of the most confident estimates of a given class to consider is
              defined as `min(search_count_multiplier * count_per_class, N)`,
              where `N` is the total number of estimates of the class; cannot be
              specified together with `search_proportion` (default: None)
          search_proportion (float or None): if not None, the total number of the
              of the most confident estimates of a given class to consider is
              defined as `min(max(search_proportion * N, count_per_class), N)`,
              where `N` is the total number of estimates of the class; cannot be
              specified together with `search_count_multiplier` (default: None)
        """
        super().__init__(cfg, use_gt_categories, embedder, count_per_class)
        self.confidence_channel = confidence_channel
        self.search_count_multiplier = search_count_multiplier
        self.search_proportion = search_proportion
        assert (search_count_multiplier is None) or (search_proportion is None), (
            f"Cannot specify both search_count_multiplier (={search_count_multiplier})"
            f"and search_proportion (={search_proportion})"
        )

    def _produce_index_sample(self, values: torch.Tensor, count: int):
        """
        Produce a sample of indices to select data based on confidences

        Args:
            values (torch.Tensor): a tensor of length k that contains confidences
                k: number of points labeled with part_id
            count (int): number of samples to produce, should be positive and <= k

        Return:
            list(int): indices of values (along axis 1) selected as a sample
        """
        k = values.shape[1]
        if k == count:
            index_sample = list(range(k))
        else:
            # take the best count * search_count_multiplier pixels,
            # sample from them uniformly
            # (here best = smallest variance)
            _, sorted_confidence_indices = torch.sort(values[0])
            if self.search_count_multiplier is not None:
                search_count = min(int(count * self.search_count_multiplier), k)
            elif self.search_proportion is not None:
                search_count = min(max(int(k * self.search_proportion), count), k)
            else:
                search_count = min(count, k)
            sample_from_top = random.sample(range(search_count), count)
            index_sample = sorted_confidence_indices[-search_count:][sample_from_top]
        return index_sample

    def _produce_mask_and_results(
        self, instance: Instances, bbox_xywh: IntTupleBox
    ) -> Tuple[torch.Tensor, torch.Tensor, torch.Tensor]:
        """
        Method to get labels and DensePose results from an instance

        Args:
            instance (Instances): an instance of
                `DensePoseEmbeddingPredictorOutputWithConfidences`
            bbox_xywh (IntTupleBox): the corresponding bounding box

        Return:
            mask (torch.Tensor): shape [H, W], DensePose segmentation mask
            embeddings (Tuple[torch.Tensor]): a tensor of shape [D, H, W]
                DensePose CSE Embeddings
            other_values: a tensor of shape [1, H, W], DensePose CSE confidence
        """
        _, _, w, h = bbox_xywh
        densepose_output = instance.pred_densepose
        mask, embeddings, _ = super()._produce_mask_and_results(instance, bbox_xywh)
        other_values = F.interpolate(
            getattr(densepose_output, self.confidence_channel),
            # pyre-fixme[6]: Expected `Optional[int]` for 2nd param but got
            #  `Tuple[int, int]`.
<<<<<<< HEAD
            getattr(densepose_output, self.confidence_channel),
=======
>>>>>>> 221448e4
            size=(h, w),
            mode="bilinear",
        )[0].cpu()
        return mask, embeddings, other_values<|MERGE_RESOLUTION|>--- conflicted
+++ resolved
@@ -96,12 +96,10 @@
     ) -> Tuple[torch.Tensor, torch.Tensor, torch.Tensor]:
         """
         Method to get labels and DensePose results from an instance
-
         Args:
             instance (Instances): an instance of
                 `DensePoseEmbeddingPredictorOutputWithConfidences`
             bbox_xywh (IntTupleBox): the corresponding bounding box
-
         Return:
             mask (torch.Tensor): shape [H, W], DensePose segmentation mask
             embeddings (Tuple[torch.Tensor]): a tensor of shape [D, H, W]
@@ -115,10 +113,6 @@
             getattr(densepose_output, self.confidence_channel),
             # pyre-fixme[6]: Expected `Optional[int]` for 2nd param but got
             #  `Tuple[int, int]`.
-<<<<<<< HEAD
-            getattr(densepose_output, self.confidence_channel),
-=======
->>>>>>> 221448e4
             size=(h, w),
             mode="bilinear",
         )[0].cpu()
