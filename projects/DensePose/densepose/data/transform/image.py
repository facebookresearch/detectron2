--- conflicted
+++ resolved
@@ -34,10 +34,6 @@
             images,
             # pyre-fixme[6]: Expected `Optional[typing.List[float]]` for 2nd param
             #  but got `float`.
-<<<<<<< HEAD
-            images,
-=======
->>>>>>> 221448e4
             scale_factor=scale,
             mode="bilinear",
             align_corners=False,
