# This is an example .flake8 config, used when developing *Black* itself.
# Keep in sync with setup.cfg which is used for source packages.

[flake8]
<<<<<<< HEAD
ignore = W503, E203, E221, C901, C408, E741, C407, E402
=======
ignore = W503, E203, E221, C901, C408, E741, C407, E741
>>>>>>> 7f06f538
max-line-length = 100
max-complexity = 18
select = B,C,E,F,W,T4,B9
exclude = build
per-file-ignores =
	**/__init__.py:F401,F403<|MERGE_RESOLUTION|>--- conflicted
+++ resolved
@@ -2,11 +2,7 @@
 # Keep in sync with setup.cfg which is used for source packages.
 
 [flake8]
-<<<<<<< HEAD
-ignore = W503, E203, E221, C901, C408, E741, C407, E402
-=======
-ignore = W503, E203, E221, C901, C408, E741, C407, E741
->>>>>>> 7f06f538
+ignore = W503, E203, E221, C901, C408, E741, C407, E741, E402
 max-line-length = 100
 max-complexity = 18
 select = B,C,E,F,W,T4,B9
