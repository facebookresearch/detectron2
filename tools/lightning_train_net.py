#!/usr/bin/env python3
# Copyright (c) Facebook, Inc. and its affiliates.
# Lightning Trainer should be considered beta at this point
# We have confirmed that training and validation run correctly and produce correct results
# Depending on how you launch the trainer, there are issues with processes terminating correctly
# This module is still dependent on D2 logging, but could be transferred to use Lightning logging

import logging
import os
import time
import weakref
from collections import OrderedDict
from typing import Any, Dict, List
import pytorch_lightning as pl  # type: ignore
from pytorch_lightning import LightningDataModule, LightningModule

import detectron2.utils.comm as comm
from detectron2.checkpoint import DetectionCheckpointer
from detectron2.config import get_cfg
from detectron2.data import build_detection_test_loader, build_detection_train_loader
from detectron2.engine import (
    DefaultTrainer,
    SimpleTrainer,
    default_argument_parser,
    default_setup,
    default_writers,
    hooks,
)
from detectron2.evaluation import print_csv_format
from detectron2.evaluation.testing import flatten_results_dict
from detectron2.modeling import build_model
from detectron2.solver import build_lr_scheduler, build_optimizer
from detectron2.utils.events import EventStorage
from detectron2.utils.logger import setup_logger

from train_net import build_evaluator

logging.basicConfig(level=logging.INFO)
logger = logging.getLogger("detectron2")


class TrainingModule(LightningModule):
    def __init__(self, cfg):
        super().__init__()
        if not logger.isEnabledFor(logging.INFO):  # setup_logger is not called for d2
            setup_logger()
        self.cfg = DefaultTrainer.auto_scale_workers(cfg, comm.get_world_size())
        self.storage: EventStorage = None
        self.model = build_model(self.cfg)

        self.start_iter = 0
        self.max_iter = cfg.SOLVER.MAX_ITER

    def on_save_checkpoint(self, checkpoint: Dict[str, Any]) -> None:
        checkpoint["iteration"] = self.storage.iter

    def on_load_checkpoint(self, checkpointed_state: Dict[str, Any]) -> None:
        self.start_iter = checkpointed_state["iteration"]
        self.storage.iter = self.start_iter

    def setup(self, stage: str):
        if self.cfg.MODEL.WEIGHTS:
            self.checkpointer = DetectionCheckpointer(
                # Assume you want to save checkpoints together with logs/statistics
                self.model,
                self.cfg.OUTPUT_DIR,
            )
            logger.info(f"Load model weights from checkpoint: {self.cfg.MODEL.WEIGHTS}.")
            # Only load weights, use lightning checkpointing if you want to resume
            self.checkpointer.load(self.cfg.MODEL.WEIGHTS)

        self.iteration_timer = hooks.IterationTimer()
        self.iteration_timer.before_train()
        self.data_start = time.perf_counter()
        self.writers = None

    def training_step(self, batch, batch_idx):
        data_time = time.perf_counter() - self.data_start

        loss_dict = self.model(batch)
        SimpleTrainer.write_metrics(loss_dict, data_time, cur_iter=self.storage.iter)

        opt = self.optimizers()
        self.storage.put_scalar(
            "lr",
            opt.param_groups[self._best_param_group_id]["lr"],
            smoothing_hint=False,
        )
        self.iteration_timer.after_step()
        self.storage.step()
        # A little odd to put before step here, but it's the best way to get a proper timing
        self.iteration_timer.before_step()

        if self.storage.iter % 20 == 0:
            for writer in self.writers:
                writer.write()
        return sum(loss_dict.values())

    def on_train_batch_end(self, out, batch, batch_idx):
        self.data_start = time.perf_counter()

    def on_train_epoch_start(self):
        # Need to manually enter/exit since trainer may launch processes
        # This ideally belongs in setup, but setup seems to run before processes are spawned
        if self.storage is None:
            self.storage = EventStorage(0)
            self.storage.__enter__()
            self.iteration_timer.trainer = weakref.proxy(self)
            self.iteration_timer.before_step()
            self.writers = (
                default_writers(self.cfg.OUTPUT_DIR, self.max_iter)
                if comm.is_main_process()
                else {}
            )

    def on_train_epoch_end(self):
        self.iteration_timer.after_train()
        if comm.is_main_process():
            self.checkpointer.save("model_final")
        for writer in self.writers:
            writer.write()
            writer.close()
        self.storage.__exit__(None, None, None)

    def _process_dataset_evaluation_results(self) -> OrderedDict:
        results = OrderedDict()
        for idx, dataset_name in enumerate(self.cfg.DATASETS.TEST):
            results[dataset_name] = self._evaluators[idx].evaluate()
            if comm.is_main_process():
                print_csv_format(results[dataset_name])

        if len(results) == 1:
            results = list(results.values())[0]
        return results

    def _reset_dataset_evaluators(self):
        self._evaluators = []
        for dataset_name in self.cfg.DATASETS.TEST:
            evaluator = build_evaluator(self.cfg, dataset_name)
            evaluator.reset()
            self._evaluators.append(evaluator)

    def on_validation_epoch_start(self):
        self._reset_dataset_evaluators()
        if self.storage is None:
            self.storage = EventStorage(0)
            self.storage.__enter__()

    def on_validation_epoch_end(self):
        results = self._process_dataset_evaluation_results()

        flattened_results = flatten_results_dict(results)
        for k, v in flattened_results.items():
            try:
                v = float(v)
            except Exception as e:
                raise ValueError(
                    "[EvalHook] eval_function should return a nested dict of float. "
                    "Got '{}: {}' instead.".format(k, v)
                ) from e
        self.storage.put_scalars(**flattened_results, smoothing_hint=False)

    def validation_step(self, batch, batch_idx: int, dataloader_idx: int = 0) -> None:
        if not isinstance(batch, List):
            batch = [batch]
        outputs = self.model(batch)
        self._evaluators[dataloader_idx].process(batch, outputs)

    def configure_optimizers(self):
        optimizer = build_optimizer(self.cfg, self.model)
        self._best_param_group_id = hooks.LRScheduler.get_best_param_group_id(optimizer)
        scheduler = build_lr_scheduler(self.cfg, optimizer)
        return [optimizer], [{"scheduler": scheduler, "interval": "step"}]


class DataModule(LightningDataModule):
    def __init__(self, cfg):
        super().__init__()
        self.cfg = DefaultTrainer.auto_scale_workers(cfg, comm.get_world_size())

    def train_dataloader(self):
        return build_detection_train_loader(self.cfg)

    def val_dataloader(self):
        dataloaders = []
        for dataset_name in self.cfg.DATASETS.TEST:
            dataloaders.append(build_detection_test_loader(self.cfg, dataset_name))
        return dataloaders


def main(args):
    cfg = setup(args)
    train(cfg, args)


def train(cfg, args):
    trainer_params = {
        # training loop is bounded by max steps, use a large max_epochs to make
        # sure max_steps is met first
        "max_epochs": 10**8,
        "max_steps": cfg.SOLVER.MAX_ITER,
        "val_check_interval": cfg.TEST.EVAL_PERIOD if cfg.TEST.EVAL_PERIOD > 0 else 10**8,
        "num_nodes": args.num_machines,
        "gpus": args.num_gpus,
        "num_sanity_val_steps": 0,
    }
    if cfg.SOLVER.AMP.ENABLED:
        trainer_params["precision"] = 16

    last_checkpoint = os.path.join(cfg.OUTPUT_DIR, "last.ckpt")
    if args.resume:
        # resume training from checkpoint
        trainer_params["resume_from_checkpoint"] = last_checkpoint
        logger.info(f"Resuming training from checkpoint: {last_checkpoint}.")

    trainer = pl.Trainer(**trainer_params)
    logger.info(f"start to train with {args.num_machines} nodes and {args.num_gpus} GPUs")

    module = TrainingModule(cfg)
    data_module = DataModule(cfg)
    if args.eval_only:
        logger.info("Running inference")
        trainer.validate(module, data_module)
    else:
        logger.info("Running training")
        trainer.fit(module, data_module)


def setup(args):
    """
    Create configs and perform basic setups.
    """
    cfg = get_cfg()
    cfg.merge_from_file(args.config_file)
    cfg.merge_from_list(args.opts)
    cfg.freeze()
    default_setup(cfg, args)
    return cfg


def invoke_main() -> None:
    parser = default_argument_parser()
    args = parser.parse_args()
<<<<<<< HEAD
    logger.info("Command Line Args:", args)
    main(args)


if __name__ == "__main__":
    invoke_main()  # pragma: no cover
=======
    logger.info("Command Line Args:", vars(args))
    main(args)
>>>>>>> e073bba4
<|MERGE_RESOLUTION|>--- conflicted
+++ resolved
@@ -241,14 +241,9 @@
 def invoke_main() -> None:
     parser = default_argument_parser()
     args = parser.parse_args()
-<<<<<<< HEAD
-    logger.info("Command Line Args:", args)
-    main(args)
-
-
-if __name__ == "__main__":
-    invoke_main()  # pragma: no cover
-=======
     logger.info("Command Line Args:", vars(args))
     main(args)
->>>>>>> e073bba4
+
+
+if __name__ == "__main__":
+    invoke_main()  # pragma: no cover