version: 2.1

# -------------------------------------------------------------------------------------
# Environments to run the jobs in
# -------------------------------------------------------------------------------------
cpu: &cpu
  machine:
    image: ubuntu-2004:202107-02
  resource_class: medium

gpu: &gpu
  machine:
    # NOTE: use a cuda version that's supported by all our pytorch versions
    image: ubuntu-1604-cuda-11.1:202012-01
  resource_class: gpu.nvidia.small

windows-cpu: &windows_cpu
  machine:
    resource_class: windows.medium
    image: windows-server-2019-vs2019:stable
    shell: powershell.exe

# windows-gpu: &windows_gpu
#     machine:
#       resource_class: windows.gpu.nvidia.medium
#       image: windows-server-2019-nvidia:stable

version_parameters: &version_parameters
  parameters:
    pytorch_version:
      type: string
    torchvision_version:
      type: string
    pytorch_index:
      type: string
      # use test wheels index to have access to RC wheels
      # https://download.pytorch.org/whl/test/torch_test.html
      default: "https://download.pytorch.org/whl/torch_stable.html"
    python_version:  # NOTE: only affect linux
      type: string
      default: '3.7.9'

  environment:
    PYTORCH_VERSION: << parameters.pytorch_version >>
    TORCHVISION_VERSION: << parameters.torchvision_version >>
    PYTORCH_INDEX: << parameters.pytorch_index >>
    PYTHON_VERSION: << parameters.python_version>>
    # point datasets to ~/.torch so it's cached in CI
    DETECTRON2_DATASETS: ~/.torch/datasets

# -------------------------------------------------------------------------------------
# Re-usable commands
# -------------------------------------------------------------------------------------
# install_nvidia_driver: &install_nvidia_driver
#   - run:
#       name: Install nvidia driver
#       working_directory: ~/
#       command: |
#         wget -q 'https://s3.amazonaws.com/ossci-linux/nvidia_driver/NVIDIA-Linux-x86_64-430.40.run'
#         sudo /bin/bash ./NVIDIA-Linux-x86_64-430.40.run -s --no-drm
#         nvidia-smi

add_ssh_keys: &add_ssh_keys
  # https://circleci.com/docs/2.0/add-ssh-key/
  - add_ssh_keys:
      fingerprints:
        - "e4:13:f2:22:d4:49:e8:e4:57:5a:ac:20:2f:3f:1f:ca"

install_python: &install_python
  - run:
      name: Install Python
      working_directory: ~/
      command: |
        # upgrade pyenv
        cd /opt/circleci/.pyenv/plugins/python-build/../.. && git pull && cd -
        pyenv install -s $PYTHON_VERSION
        pyenv global $PYTHON_VERSION
        python --version
        which python
        pip install --upgrade pip

setup_venv: &setup_venv
  - run:
      name: Setup Virtual Env
      working_directory: ~/
      command: |
        python -m venv ~/venv
        echo ". ~/venv/bin/activate" >> $BASH_ENV
        . ~/venv/bin/activate
        python --version
        which python
        which pip
        pip install --upgrade pip

setup_venv_win: &setup_venv_win
  - run:
      name: Setup Virtual Env for Windows
      command: |
        pip install virtualenv
        python -m virtualenv env
        .\env\Scripts\activate
        python --version
        which python
        which pip

install_linux_dep: &install_linux_dep
  - run:
      name: Install Dependencies
      command: |
        # disable crash coredump, so unittests fail fast
        sudo systemctl stop apport.service
        # install from github to get latest; install iopath first since fvcore depends on it
        pip install --progress-bar off -U 'git+https://github.com/facebookresearch/iopath'
        pip install --progress-bar off -U 'git+https://github.com/facebookresearch/fvcore'
        # Don't use pytest-xdist: cuda tests are unstable under multi-process workers.
<<<<<<< HEAD
        pip install --progress-bar off ninja opencv-python-headless pytest tensorboard pycocotools wandb
=======
        pip install --progress-bar off ninja opencv-python-headless pytest tensorboard pycocotools onnx
>>>>>>> 998c4e15
        pip install --progress-bar off torch==$PYTORCH_VERSION -f $PYTORCH_INDEX
        if [[ "$TORCHVISION_VERSION" == "master" ]]; then
          pip install git+https://github.com/pytorch/vision.git
        else
          pip install --progress-bar off torchvision==$TORCHVISION_VERSION -f $PYTORCH_INDEX
        fi

        python -c 'import torch; print("CUDA:", torch.cuda.is_available())'
        gcc --version

install_detectron2: &install_detectron2
  - run:
      name: Install Detectron2
      command: |
        # Remove first, in case it's in the CI cache
        pip uninstall -y detectron2

        pip install --progress-bar off -e .[all]
        python -m detectron2.utils.collect_env
        ./datasets/prepare_for_tests.sh

run_unittests: &run_unittests
  - run:
      name: Run Unit Tests
      command: |
        pytest -sv --durations=15 tests  # parallel causes some random failures

uninstall_tests: &uninstall_tests
  - run:
      name: Run Tests After Uninstalling
      command: |
        pip uninstall -y detectron2
        # Remove built binaries
        rm -rf build/ detectron2/*.so
        # Tests that code is importable without installation
        PYTHONPATH=. ./.circleci/import-tests.sh


# -------------------------------------------------------------------------------------
# Jobs to run
# -------------------------------------------------------------------------------------
jobs:
  linux_cpu_tests:
    <<: *cpu
    <<: *version_parameters

    working_directory: ~/detectron2

    steps:
      - checkout

      # Cache the venv directory that contains python, dependencies, and checkpoints
      # Refresh the key when dependencies should be updated (e.g. when pytorch releases)
      - restore_cache:
          keys:
            - cache-{{ arch }}-<< parameters.pytorch_version >>-{{ .Branch }}-20210827

      - <<: *install_python
      - <<: *install_linux_dep
      - <<: *install_detectron2
      - <<: *run_unittests
      - <<: *uninstall_tests

      - save_cache:
          paths:
            - /opt/circleci/.pyenv
            - ~/.torch
          key: cache-{{ arch }}-<< parameters.pytorch_version >>-{{ .Branch }}-20210827


  linux_gpu_tests:
    <<: *gpu
    <<: *version_parameters

    working_directory: ~/detectron2

    steps:
      - checkout

      - restore_cache:
          keys:
            - cache-{{ arch }}-<< parameters.pytorch_version >>-{{ .Branch }}-20210827

      - <<: *install_python
      - <<: *install_linux_dep
      - <<: *install_detectron2
      - <<: *run_unittests
      - <<: *uninstall_tests

      - save_cache:
          paths:
            - /opt/circleci/.pyenv
            - ~/.torch
          key: cache-{{ arch }}-<< parameters.pytorch_version >>-{{ .Branch }}-20210827

  windows_cpu_build:
    <<: *windows_cpu
    <<: *version_parameters
    steps:
      - <<: *add_ssh_keys
      - checkout
      - <<: *setup_venv_win

      # Cache the env directory that contains dependencies
      - restore_cache:
          keys:
            - cache-{{ arch }}-<< parameters.pytorch_version >>-{{ .Branch }}-20210404

      - run:
          name: Install Dependencies
          command: |
            pip install certifi --ignore-installed  # required on windows to workaround some cert issue
            pip install numpy cython  # required on windows before pycocotools
            pip install opencv-python-headless pytest-xdist pycocotools tensorboard onnx
            pip install -U git+https://github.com/facebookresearch/iopath
            pip install -U git+https://github.com/facebookresearch/fvcore
            pip install torch==$env:PYTORCH_VERSION torchvision==$env:TORCHVISION_VERSION -f $env:PYTORCH_INDEX

      - save_cache:
          paths:
            - env
          key: cache-{{ arch }}-<< parameters.pytorch_version >>-{{ .Branch }}-20210404

      - <<: *install_detectron2
      # TODO: unittest fails for now

workflows:
  version: 2
  regular_test:
    jobs:
      - linux_cpu_tests:
          name: linux_cpu_tests_pytorch1.10
          pytorch_version: '1.10.0+cpu'
          torchvision_version: '0.11.1+cpu'
      - linux_gpu_tests:
          name: linux_gpu_tests_pytorch1.8
          pytorch_version: '1.8.1+cu111'
          torchvision_version: '0.9.1+cu111'
      - linux_gpu_tests:
          name: linux_gpu_tests_pytorch1.9
          pytorch_version: '1.9+cu111'
          torchvision_version: '0.10+cu111'
      - linux_gpu_tests:
          name: linux_gpu_tests_pytorch1.10
          pytorch_version: '1.10+cu111'
          torchvision_version: '0.11.1+cu111'
      - linux_gpu_tests:
          name: linux_gpu_tests_pytorch1.10_python39
          pytorch_version: '1.10+cu111'
          torchvision_version: '0.11.1+cu111'
          python_version: '3.9.6'
      - windows_cpu_build:
          pytorch_version: '1.10+cpu'
          torchvision_version: '0.11.1+cpu'<|MERGE_RESOLUTION|>--- conflicted
+++ resolved
@@ -113,11 +113,8 @@
         pip install --progress-bar off -U 'git+https://github.com/facebookresearch/iopath'
         pip install --progress-bar off -U 'git+https://github.com/facebookresearch/fvcore'
         # Don't use pytest-xdist: cuda tests are unstable under multi-process workers.
-<<<<<<< HEAD
         pip install --progress-bar off ninja opencv-python-headless pytest tensorboard pycocotools wandb
-=======
         pip install --progress-bar off ninja opencv-python-headless pytest tensorboard pycocotools onnx
->>>>>>> 998c4e15
         pip install --progress-bar off torch==$PYTORCH_VERSION -f $PYTORCH_INDEX
         if [[ "$TORCHVISION_VERSION" == "master" ]]; then
           pip install git+https://github.com/pytorch/vision.git
