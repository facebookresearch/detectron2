--- conflicted
+++ resolved
@@ -143,11 +143,6 @@
         v = Visualizer(img, MetadataCatalog.get("asdfasdf"))
         v.draw_instance_predictions(inst)
 
-<<<<<<< HEAD
-
-if __name__ == "__main__":
-    unittest.main()
-=======
     def test_draw_binary_mask(self):
         img, boxes, _, _, masks = self._random_data()
         img[:, :, 0] = 0  # remove red color
@@ -160,5 +155,4 @@
             o = v.draw_binary_mask(m, color="red", text="test")
             o = o.get_image().astype("float32")
             # red color is drawn on the image
-            self.assertTrue(o[:, :, 0].sum() > 0)
->>>>>>> 3ae44c83
+            self.assertTrue(o[:, :, 0].sum() > 0)